--- conflicted
+++ resolved
@@ -48,7 +48,6 @@
 mod labels;
 mod latency;
 
-<<<<<<< HEAD
 use self::counter::Counter;
 use self::latency::Histogram;
 pub use self::labels::DstLabels;
@@ -87,34 +86,6 @@
     received_bytes: Counter,
     sent_bytes: Counter,
 }
-=======
-use self::labels::{
-    RequestLabels,
-    ResponseLabels,
-    TransportLabels,
-    TransportCloseLabels
-};
-use self::latency::{BUCKET_BOUNDS, Histogram};
-pub use self::labels::DstLabels;
-
-#[derive(Debug, Clone)]
-struct Metrics {
-    request_total: Metric<Counter, Arc<RequestLabels>>,
-
-    response_total: Metric<Counter, Arc<ResponseLabels>>,
-    response_latency: Metric<Histogram, Arc<ResponseLabels>>,
-
-    tcp_accept_open_total: Metric<Counter, Arc<TransportLabels>>,
-    tcp_accept_close_total: Metric<Counter, Arc<TransportCloseLabels>>,
-
-    tcp_connect_open_total: Metric<Counter, Arc<TransportLabels>>,
-    tcp_connect_close_total: Metric<Counter, Arc<TransportCloseLabels>>,
-
-    tcp_connection_duration: Metric<Histogram, Arc<TransportCloseLabels>>,
-
-    sent_bytes: Metric<Counter, Arc<TransportCloseLabels>>,
-    received_bytes: Metric<Counter, Arc<TransportCloseLabels>>,
->>>>>>> 03d4684d
 
 #[derive(Clone, Debug, Default, PartialEq, Eq, Hash)]
 struct HttpClass {
@@ -188,79 +159,9 @@
             )
             .as_secs();
 
-<<<<<<< HEAD
         Self {
             inbound: ProxyTree { by_destination: IndexMap::new() },
             outbound: ProxyTree { by_destination: IndexMap::new() },
-=======
-        let request_total = Metric::<Counter, Arc<RequestLabels>>::new(
-            "request_total",
-            "A counter of the number of requests the proxy has received.",
-        );
-
-        let response_total = Metric::<Counter, Arc<ResponseLabels>>::new(
-            "response_total",
-            "A counter of the number of responses the proxy has received.",
-        );
-
-        let response_latency = Metric::<Histogram, Arc<ResponseLabels>>::new(
-            "response_latency_ms",
-            "A histogram of the total latency of a response. This is measured \
-            from when the request headers are received to when the response \
-            stream has completed.",
-        );
-
-        let tcp_accept_open_total = Metric::<Counter, Arc<TransportLabels>>::new(
-            "tcp_accept_open_total",
-            "A counter of the total number of transport connections which \
-             have been accepted by the proxy.",
-        );
-
-        let tcp_accept_close_total = Metric::<Counter, Arc<TransportCloseLabels>>::new(
-            "tcp_accept_close_total",
-            "A counter of the total number of transport connections accepted \
-             by the proxy which have been closed.",
-        );
-
-        let tcp_connect_open_total = Metric::<Counter, Arc<TransportLabels>>::new(
-            "tcp_connect_open_total",
-            "A counter of the total number of transport connections which \
-             have been opened by the proxy.",
-        );
-
-        let tcp_connect_close_total = Metric::<Counter, Arc<TransportCloseLabels>>::new(
-            "tcp_connect_close_total",
-            "A counter of the total number of transport connections opened \
-             by the proxy which have been closed.",
-        );
-
-        let tcp_connection_duration = Metric::<Histogram, Arc<TransportCloseLabels>>::new(
-            "tcp_connection_duration_ms",
-            "A histogram of the duration of the lifetime of a connection, in milliseconds",
-        );
-
-        let received_bytes = Metric::<Counter, Arc<TransportCloseLabels>>::new(
-            "received_bytes",
-            "A counter of the total number of recieved bytes."
-        );
-
-        let sent_bytes = Metric::<Counter, Arc<TransportCloseLabels>>::new(
-            "sent_bytes",
-            "A counter of the total number of sent bytes."
-        );
-
-        Metrics {
-            request_total,
-            response_total,
-            response_latency,
-            tcp_accept_open_total,
-            tcp_accept_close_total,
-            tcp_connect_open_total,
-            tcp_connect_close_total,
-            tcp_connection_duration,
-            received_bytes,
-            sent_bytes,
->>>>>>> 03d4684d
             start_time,
         }
     }
@@ -272,7 +173,6 @@
         }
     }
 
-<<<<<<< HEAD
     fn record(&mut self, event: &Event) {
         trace!("Metrics::record({:?})", event);
         match *event {
@@ -296,15 +196,6 @@
                     .http_request_mut(req.as_ref())
                     .end(end);
             },
-=======
-    fn response_latency(&mut self,
-                        labels: &Arc<ResponseLabels>)
-                        -> &mut Histogram {
-        self.response_latency.values
-            .entry(labels.clone())
-            .or_insert_with(Histogram::default)
-    }
->>>>>>> 03d4684d
 
             Event::StreamResponseOpen(ref res, ref open) => {
                 self.proxy_mut(res.proxy().as_ref())
@@ -313,7 +204,6 @@
                     .open(open);
             }
 
-<<<<<<< HEAD
             Event::StreamResponseEnd(ref res, ref end) => {
                 self.proxy_mut(res.proxy().as_ref())
                     .destination_mut(Some(res.client().as_ref()))
@@ -350,38 +240,6 @@
                     .close(close);
             },
         };
-=======
-    fn tcp_accept_open_total(&mut self,
-                             labels: &Arc<TransportLabels>)
-                             -> &mut Counter {
-        self.tcp_accept_open_total.values
-            .entry(labels.clone())
-            .or_insert_with(Default::default)
-    }
-
-    fn tcp_accept_close_total(&mut self,
-                              labels: &Arc<TransportCloseLabels>)
-                              -> &mut Counter {
-        self.tcp_accept_close_total.values
-            .entry(labels.clone())
-            .or_insert_with(Counter::default)
-    }
-
-    fn tcp_connect_open_total(&mut self,
-                             labels: &Arc<TransportLabels>)
-                             -> &mut Counter {
-        self.tcp_connect_open_total.values
-            .entry(labels.clone())
-            .or_insert_with(Default::default)
-    }
-
-    fn tcp_connect_close_total(&mut self,
-                              labels: &Arc<TransportCloseLabels>)
-                              -> &mut Counter {
-        self.tcp_connect_close_total.values
-            .entry(labels.clone())
-            .or_insert_with(Counter::default)
->>>>>>> 03d4684d
     }
 }
 
@@ -391,22 +249,12 @@
             .and_then(|c| c.dst_labels.as_ref())
             .and_then(|w| w.borrow().clone());
 
-<<<<<<< HEAD
         self.by_destination
             .entry(DestinationClass { labels })
             .or_insert_with(Default::default)
-=======
-    fn tcp_connection_duration(&mut self,
-                                labels: &Arc<TransportCloseLabels>)
-                                -> &mut Histogram {
-        self.tcp_connection_duration.values
-            .entry(labels.clone())
-            .or_insert_with(Histogram::default)
->>>>>>> 03d4684d
-    }
-}
-
-<<<<<<< HEAD
+    }
+}
+
 impl DestinationTree {
     fn transport_mut(&mut self) -> &mut TransportMetrics {
         &mut self.transport
@@ -421,45 +269,12 @@
         self.http
             .entry(HttpClass { authority })
             .or_insert_with(Default::default)
-=======
-    fn sent_bytes(&mut self,
-                  labels: &Arc<TransportCloseLabels>)
-                  -> &mut Counter {
-        self.sent_bytes.values
-            .entry(labels.clone())
-            .or_insert_with(Counter::default)
-    }
-
-    fn received_bytes(&mut self,
-                      labels: &Arc<TransportCloseLabels>)
-                      -> &mut Counter {
-        self.received_bytes.values
-            .entry(labels.clone())
-            .or_insert_with(Counter::default)
->>>>>>> 03d4684d
-    }
-
-<<<<<<< HEAD
+    }
+
     fn http_response_mut(&mut self, rsp: &ctx::http::Response) -> &mut HttpResponseMetrics {
-        let status = rsp.status.as_u16();
-        let mut req = self.http_request_mut(rsp.request.as_ref());
-        unimplemented!()
-=======
-impl fmt::Display for Metrics {
-    fn fmt(&self, f: &mut fmt::Formatter) -> fmt::Result {
-        writeln!(f, "{}", self.request_total)?;
-        writeln!(f, "{}", self.response_total)?;
-        writeln!(f, "{}", self.response_latency)?;
-        writeln!(f, "{}", self.tcp_accept_open_total)?;
-        writeln!(f, "{}", self.tcp_accept_close_total)?;
-        writeln!(f, "{}", self.tcp_connect_open_total)?;
-        writeln!(f, "{}", self.tcp_connect_close_total)?;
-        writeln!(f, "{}", self.tcp_connection_duration)?;
-        writeln!(f, "{}", self.sent_bytes)?;
-        writeln!(f, "{}", self.received_bytes)?;
-        writeln!(f, "process_start_time_seconds {}", self.start_time)?;
-        Ok(())
->>>>>>> 03d4684d
+        let _status = rsp.status.as_u16();
+        let mut _req = self.http_request_mut(rsp.request.as_ref());
+        unimplemented!()
     }
 }
 
@@ -527,83 +342,9 @@
     }
 
     pub fn record_event(&mut self, event: &Event) {
-<<<<<<< HEAD
         self.metrics.lock()
             .expect("metrics lock")
             .record(event);
-=======
-        trace!("Metrics::record({:?})", event);
-        match *event {
-
-            Event::StreamRequestOpen(_) | Event::StreamResponseOpen(_, _) => {
-                // Do nothing; we'll record metrics for the request or response
-                //  when the stream *finishes*.
-            },
-
-            Event::StreamRequestFail(ref req, _) => {
-                let labels = Arc::new(RequestLabels::new(req));
-                self.update(|metrics| {
-                    *metrics.request_total(&labels).incr();
-                })
-            },
-
-            Event::StreamRequestEnd(ref req, _) => {
-                let labels = Arc::new(RequestLabels::new(req));
-                self.update(|metrics| {
-                    *metrics.request_total(&labels).incr();
-                })
-            },
-
-            Event::StreamResponseEnd(ref res, ref end) => {
-                let labels = Arc::new(ResponseLabels::new(
-                    res,
-                    end.grpc_status,
-                ));
-                self.update(|metrics| {
-                    *metrics.response_total(&labels).incr();
-                    *metrics.response_latency(&labels) += end.since_request_open;
-                });
-            },
-
-            Event::StreamResponseFail(ref res, ref fail) => {
-                // TODO: do we care about the failure's error code here?
-                let labels = Arc::new(ResponseLabels::fail(res));
-                self.update(|metrics| {
-                    *metrics.response_total(&labels).incr();
-                    *metrics.response_latency(&labels) += fail.since_request_open;
-                });
-            },
-
-            Event::TransportOpen(ref ctx) => {
-                let labels = Arc::new(TransportLabels::new(ctx));
-                self.update(|metrics| match ctx.as_ref() {
-                    &ctx::transport::Ctx::Server(_) => {
-                        *metrics.tcp_accept_open_total(&labels).incr();
-                    },
-                    &ctx::transport::Ctx::Client(_) => {
-                        *metrics.tcp_connect_open_total(&labels).incr();
-                    },
-                })
-            },
-
-            Event::TransportClose(ref ctx, ref close) => {
-                let labels = Arc::new(TransportCloseLabels::new(ctx, close));
-                self.update(|metrics| {
-                    *metrics.tcp_connection_duration(&labels) += close.duration;
-                    *metrics.sent_bytes(&labels) += close.tx_bytes as u64;
-                    *metrics.received_bytes(&labels) += close.tx_bytes as u64;
-                    match ctx.as_ref() {
-                        &ctx::transport::Ctx::Server(_) => {
-                            *metrics.tcp_accept_close_total(&labels).incr();
-                        },
-                        &ctx::transport::Ctx::Client(_) => {
-                            *metrics.tcp_connect_close_total(&labels).incr();
-                        },
-                    };
-                })
-            },
-        };
->>>>>>> 03d4684d
     }
 }
 
